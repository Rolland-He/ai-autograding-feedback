import json
import subprocess
import tempfile
from pathlib import Path

import pytest

BASE_DIR = Path(__file__).resolve().parent.parent.parent
IMAGE_SUBMISSION = BASE_DIR / "test_submissions/ggr274_homework5/image_test1/student_submission.ipynb"
IMAGE_SUBMISSION_IMAGE = BASE_DIR / "test_submissions/ggr274_homework5/image_test1/student_submission.png"
IMAGE_SCHEMA_PATH = BASE_DIR / "ai_feedback/data/schema/image_annotation_schema.json"


@pytest.fixture(scope="module")
def openai_schema_result():
    """Module-scoped fixture that makes one OpenAI API call and returns the parsed result"""
    result_process = run_image_cli("openai")
    assert result_process.returncode == 0, f"OpenAI failed with schema: {result_process.stderr}"
    
    parsed_result = parse_strict_json(result_process.stdout.strip(), "openai")
    return parsed_result


def run_image_cli(model_name: str, schema_path: str = None) -> list:
    schema_to_use = schema_path or str(IMAGE_SCHEMA_PATH)
    command = [
        "python3",
        "-m",
        "ai_feedback",
        "--prompt",
        "image_analyze_annotations",
        "--scope",
        "image",
        "--submission",
        str(IMAGE_SUBMISSION),
        "--submission_image",
        str(IMAGE_SUBMISSION_IMAGE),
        "--question",
        "Question 5b",
        "--model",
        model_name,
        "--json_schema",
        schema_to_use,
    ]
    result = subprocess.run(command, capture_output=True, text=True)
    return result


def parse_strict_json(output: str, model_name: str) -> list:
    """Strict JSON parsing - require proper ```json``` markdown blocks"""
    assert "```json" in output, f"{model_name} output must contain ```json``` markdown block"

    json_start = output.find("```json") + 7
    json_end = output.find("```", json_start)
    assert json_end != -1, f"{model_name} output has malformed ```json``` block(no closing ```)"

    json_text = output[json_start:json_end].strip()
    assert json_text, f"{model_name} output has empty JSON block"

    return json.loads(json_text)


def validate_schema_constraints(result: list):
    """Validate that the result strictly follows ALL schema constraints"""
    assert isinstance(result, list), "Result must be a list"
    assert len(result) > 0, "Result must contain at least one annotation"

    for item in result:
        assert isinstance(item, dict), "Each annotation must be an object"

        assert "description" in item, "Missing required field: description"
        assert "location" in item, "Missing required field: location"

        assert set(item.keys()) == {
            "description",
            "location",
        }, f"Extra fields found: {set(item.keys()) - {'description', 'location'}}"

        assert isinstance(item["description"], str), "description must be a string"
        assert len(item["description"]) > 0, "description cannot be empty"

        assert isinstance(item["location"], list), "location must be a list"
        assert len(item["location"]) == 4, f"location must have exactly 4 coordinates"

        for i, coord in enumerate(item["location"]):
            assert isinstance(coord, (int, float)), f"coordinate {i} must be a number"
            assert coord >= 0, f"coordinate {i} must be have minimum 0"


def test_openai_schema_enforcement(openai_schema_result):
    """Test that OpenAI model with --json_schema produces strictly compliant output"""
<<<<<<< HEAD
    validate_schema_constraints(openai_schema_result)
=======
    result_process = run_image_cli("openai")

    assert result_process.returncode == 0, f"OpenAI failed with schema: {result_process.stderr}"

    parsed_result = parse_strict_json(result_process.stdout.strip(), "openai")
    validate_schema_constraints(parsed_result)
>>>>>>> a26b3008


def test_invalid_schema_file():
    """Test that invalid schema files are properly rejected"""
    with tempfile.NamedTemporaryFile(mode='w', suffix='.json', delete=False) as f:
        json.dump({"invalid": "schema"}, f)
        invalid_schema_path = f.name

    try:
        result_process = run_image_cli("openai", invalid_schema_path)
        if result_process.returncode == 0:
            parsed_result = parse_strict_json(result_process.stdout.strip(), "openai")
            assert isinstance(parsed_result, (list, dict)), "Output should be valid JSON structure"
    finally:
        Path(invalid_schema_path).unlink()


def test_schema_coordinate_minimum_constraint(openai_schema_result):
    """Test that the minimum: 0 constraint for coordinates is meaningful"""
<<<<<<< HEAD
=======
    result_process = run_image_cli("openai")
    assert result_process.returncode == 0, f"OpenAI failed: {result_process.stderr}"

    parsed_result = parse_strict_json(result_process.stdout.strip(), "openai")

>>>>>>> a26b3008
    # Check that all coordinates are >= 0
    for item in openai_schema_result:
        for coord in item["location"]:
            assert coord >= 0, f"Found negative coordinate"


def test_schema_array_length_constraint(openai_schema_result):
    """Test that the array length constraint (exactly 4 items, coordinates) is enforced"""
<<<<<<< HEAD
    for item in openai_schema_result:
=======
    result_process = run_image_cli("openai")
    assert result_process.returncode == 0, f"OpenAI failed: {result_process.stderr}"

    parsed_result = parse_strict_json(result_process.stdout.strip(), "openai")

    for item in parsed_result:
>>>>>>> a26b3008
        assert len(item["location"]) == 4, f"Found location array with {len(item['location'])} items, should be 4"<|MERGE_RESOLUTION|>--- conflicted
+++ resolved
@@ -89,16 +89,7 @@
 
 def test_openai_schema_enforcement(openai_schema_result):
     """Test that OpenAI model with --json_schema produces strictly compliant output"""
-<<<<<<< HEAD
     validate_schema_constraints(openai_schema_result)
-=======
-    result_process = run_image_cli("openai")
-
-    assert result_process.returncode == 0, f"OpenAI failed with schema: {result_process.stderr}"
-
-    parsed_result = parse_strict_json(result_process.stdout.strip(), "openai")
-    validate_schema_constraints(parsed_result)
->>>>>>> a26b3008
 
 
 def test_invalid_schema_file():
@@ -118,14 +109,6 @@
 
 def test_schema_coordinate_minimum_constraint(openai_schema_result):
     """Test that the minimum: 0 constraint for coordinates is meaningful"""
-<<<<<<< HEAD
-=======
-    result_process = run_image_cli("openai")
-    assert result_process.returncode == 0, f"OpenAI failed: {result_process.stderr}"
-
-    parsed_result = parse_strict_json(result_process.stdout.strip(), "openai")
-
->>>>>>> a26b3008
     # Check that all coordinates are >= 0
     for item in openai_schema_result:
         for coord in item["location"]:
@@ -134,14 +117,5 @@
 
 def test_schema_array_length_constraint(openai_schema_result):
     """Test that the array length constraint (exactly 4 items, coordinates) is enforced"""
-<<<<<<< HEAD
     for item in openai_schema_result:
-=======
-    result_process = run_image_cli("openai")
-    assert result_process.returncode == 0, f"OpenAI failed: {result_process.stderr}"
-
-    parsed_result = parse_strict_json(result_process.stdout.strip(), "openai")
-
-    for item in parsed_result:
->>>>>>> a26b3008
         assert len(item["location"]) == 4, f"Found location array with {len(item['location'])} items, should be 4"