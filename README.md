# ai-autograding-feedback

## Overview
This program is part of an exploratory project to evaluate the quality of LLM-generated feedback in assisting with assignment grading and enhancing student learning. This program processes either the code sections, text sections, or images of a student's submission to programming assignments, based on the provided arguments. It generates output into a markdown file or standard output.

The large language models used and implementation logic vary depending on whether the selected scope is 'image', 'code' or 'text'.

For the code scope, the program takes three files:
- An assignment's solution file
- A student's submission file
- A test file

For the text scope, the program takes two files:
- An assignment's solution file
- A student's submission file

For the image scope, the program takes up to two files, depending on the prompt used:
- A student's submission file
- (Optional) An assignment's solution file

## Features
- Handles **image**, **text** and **code** scopes.
- Reads pre-defined prompts specified in JSON files.
- Uses an argument parser for structured command-line input.
- Supports various Large Language Models to evaluate student assignment submissions.
- Saves response output in Markdown format with a predefined template or prints to stdout.

## Argument Details
| Argument             | Description                                                         | Required |
|----------------------|---------------------------------------------------------------------|----------|
| `--submission_type`  | Type of submission (from `arg_options.FileType`)                    | ❌ |
| `--prompt`           | Pre-defined prompt name or file path to custom prompt file          | ❌ **|
| `--prompt_text`      | String prompt                                                       | ❌ ** |
| `--scope`            | Processing scope (`image` or `code` or `text`)                      | ✅ |
| `--submission`       | Submission file path                                                | ✅ |
| `--question`         | Specific question to evaluate                                       | ❌ |
| `--model`            | Model type (from `arg_options.Models`)                              | ✅ |
| `--output`           | File path for where to record the output                            | ❌ |
| `--solution`         | File path for the solution file                                     | ❌ |
| `--test_output`      | File path for the file containing the results from tests            | ❌ |
| `--submission_image` | File path for the submission image file                             | ❌ |
| `--solution_image`   | File path for the solution image file                               | ❌ |
| `--system_prompt`    | Pre-defined system prompt name or file path to custom system prompt | ❌ |
| `--llama_mode`       | How to invoke deepSeek-v3 (choices in `arg_options.LlamaMode`)      | ❌ |
| `--output_template`  | Output template file (from `arg_options.OutputTemplate)             | ❌ |
| `--json_schema`      | File path to json file for schema for structured output             | ❌ |
<<<<<<< HEAD
| `--marking_instructions` | File path to marking instructions/rubric                        | ❌ |
=======
| `--model_options`    | Comma-separated key-value pairs of model options and their values   | ❌ |
>>>>>>> 78b75180
** One of either `--prompt` or `--prompt_text` must be selected. If both are provided, `--prompt_text` will be appended to the contents of the file specified by `--prompt`.

## Scope
The program supports three scopes: code or text or image. Depending on which is selected, the program supports different models and prompts tailored for each option.

If the "code" scope is selected, the program will identify student errors in the code sections of the assignment, comparing them to the solution code. Additionally, if the `--scope code` option is chosen, the `--question` option can also be specified to analyze the code for a particular question rather than the entire file. Currently, you can specify a question number if the file type is jupyter notebook.  In order to use the `--question` option, the question code in both the solution and submission file must be delimited by '## Task {#}'. See the File Formatting Assumptions section.

If the "text" scope is selected, the program will identify student errors in the written responses of the assignment, comparing them to the solution's rubric for written responses. If the 'text' scope is chosen, then 'pdf' must be chosen for the submission type.

If the "image" scope is selected, the program will identify issues in submission images, optionally comparing them to reference solutions. Question numbers can be specified by adding the tag `markus_question_name: <question name>` to the metadata for the code cell that generates the submission image. The previous cell's markdown content will be used as the question's context.

## Submission Type
The program automatically detects submission type based on file extensions in the assignment directory:
- Files ending with `_submission.ipynb` → jupyter notebook
- Files ending with `_submission.py` → python file
- Files ending with `_submission.pdf` → PDF document

The user can also explicitly specify the submission type using the `--submission_type` argument if auto-detection is not suitable.

Currently, jupyter notebook, pdf, and python assignments are supported.

## Prompts
The `--prompt` argument accepts either pre-defined prompt names or custom file paths:

### Pre-defined Prompts
To use pre-defined prompts, specify the prompt name (without extension). Pre-defined prompts are stored as markdown (.md) files in the `ai_feedback/data/prompts/user/` directory.

### Custom Prompt Files
To use custom prompt files, specify the file path to your custom prompt. The file should be a markdown (.md) file.

Prompt files can contain template placeholders with the following structure:

```markdown
Consider this question:
{context}

{submission_image}

Do the graphs in the attached image solve the problem? Do not include an example solution.
```

Prompt files are now stored as markdown (.md) files in the `ai_feedback/data/prompts/user/` directory. Each prompt can contain template placeholders that will be automatically replaced with relevant content.

Prompt Naming Conventions:
- Prompts to be used when --scope code is selected are prefixed with code_{}.md
- Prompts to be used when --scope image is selected are prefixed with image_{}.md
- Prompts to be used when --scope text is selected are prefixed with text_{}.md

Scope validation (prefix matching) only applies to pre-defined prompts. Custom prompt files can be used with any scope.

All prompts are treated as templates that can contain special placeholder blocks, the following template placeholders are automatically replaced:
- `{context}` - Question context
- `{file_references}` - List of files being analyzed with descriptions
- `{file_contents}` - Full contents of files with line numbers
- `{submission_image}` - Student submission image
- `{solution_image}` - Reference solution image

### Code Scope Prompts
| Prompt Name          | Description                                  |
|------------------|--------------------------------------------------|
| `code_explanation.md` | Outputs paragraph explanation of errors. |
| `code_hint.md`       | Outputs short hints on what errors are. |
| `code_lines.md`        | Outputs only code lines where errors are caused.       |
| `code_table.md`   | Outputs a table which shows the question requirement, the student’s attempt, and potential issue.  |
| `code_template.md`     | Outputs a template format specified to include error type, description, solution. |
| `code_annotation.md`     | Outputs a json object of a list of annotation objects to display student errors on MarkUs. This is intended for markus integration usage. |

### Image Scope Prompts
| Prompt Name          | Description                                  |
|------------------|--------------------------------------------------|
| `image_analyze.md` | Outputs whether the submission image answers the question provided by the context. |
| `image_analyze_annotations.md` | Outputs whether the submission image answers the question provided by the context as a list of JSON objects, each with a description of the issue and a location on the image. Intended for MarkUs integration usage. |
| `image_compare.md` | Outputs table comparing style elements between submission and solution graphs. |
| `image_style.md` | Outputs table checking the style elements in a submission graph. |
| `image_style_annotations.md` | Outputs evaluations of style elements in a submission graph as a list of JSON objects, each with a description of the issue and a location on the image. Intended for MarkUs integration usage. |

### Text Scope Prompts
| Prompt Name          | Description                                  |
|------------------|--------------------------------------------------|
| `text_pdf_analyze.md` | Outputs whether the submission written response matches all the criteria specified in the solution. |


## Prompt_text
Additonally, the user can pass in a string through the --prompt_text argument. This will either be concatenated to the prompt if --prompt is used or fed in as the only prompt if --prompt is not used.

## System Prompts
The `--system_prompt` argument accepts either pre-defined system prompt names or custom file paths:

### Pre-defined System Prompts
To use pre-defined system prompts, specify the system prompt name (without extension). Pre-defined system prompts are stored as markdown (.md) files in the `ai_feedback/data/prompts/system/` directory.

### Custom System Prompt Files
To use custom system prompt files, specify the file path to your custom system prompt. The file should be a markdown (.md) file.

System prompts define the AI model's behavior, tone, and approach to providing feedback. They are used to set the context and personality of the AI assistant.

## Marking Instructions
The `--marking_instructions` argument accepts a file path to a text file containing rubric or marking instructions. If the prompt template contains a `{marking_instructions}` placeholder, the contents of the file will be inserted at that location in the prompt.

## Models
The models used can be seen under the ai_feedback/models folder.
### OpenAI Vector Store
- Model Name: gpt-4-turbo
- System Prompt: Behaviour of model is set with INSTRUCTIONS prompt from helpers/constants.py.
- Features:
    - Assistant: Uses the OpenAI Assistant Beta Feature, allowing customized model for specific tasks.
    - Vector Store: The model creates and manages a vector store for data retrieval.
    - Tools Used: Supports file_search for retrieving information from uploaded files.
    - Cleanup: Uploaded files and models are deleted after processing, in order to manage API resources.
- [OpenAI Assistants Documentation](https://platform.openai.com/docs/assistants/overview)

### OpenAI
- Uses the same model as above but doesn't use the vector store functionality. Uploads files as part of the prompt.

Note: If you wish to use OpenAI models, you must specify your API key in an .env file. Create a .env file in your project directory and add your API key:
```
OPENAI_API_KEY=your_api_key_here
```

### Claude
- Model Name: claude-3.7-sonnet
- System Prompt: Behaviour of model is set with INSTRUCTIONS prompt from helpers/constants.py.
- [Claude Documentation](https://www.anthropic.com/claude/sonnet)

Note: If you wish to use the Claude model, you must specify your API key in an .env file. Create a .env file in your project directory and add your API key:
```
CLAUDE_API_KEY=your_api_key_here
```

### Ollama
Various models were also tested and run locally on the Teach CS Bigmouth server by using Ollama. Listed below are the models that were used to test out the project:

#### Code Scope

Models:
- deepSeek-R1:70B [Documentation](https://ollama.com/library/deepseek-r1)
- codellama:latest [Documentation](https://ollama.com/library/codellama)

#### Image Scope
- llama3.2-vision:90b [Documentation](https://ollama.com/library/llama3.2-vision)
- - This model only supports at most one image attachment.
- llava:34b [Documentation](https://ollama.com/library/llava)

## Output Structure
- When `--output filepath` is given, the script will:
1. Load the template for the output based on the `--output_template` (Options defined in ai_feedback/helpers/arg_options.OutputTemplate)
2. Format it with the provided arguments and processing results.
3. Save it under `filepath`

- When the `--output` argument is not given, the prompt used and generated response will be sent to stdout in the format selected by `--output_template`.
- When the `--output_template` argument is not given it will default to `response_only` which is only the response from the model
## Test Files
- Any subdirectory of /test_submissions can be run locally. More examples can be added to this directory using a similar fashion.

## GGR274 Test File Assumptions
### Code Scope
To test the program using the GGR274 files, we assume that the test assignment files follow a specific directory structure. Currently, this program has been tested using *Homework 5* of the *GGR274* class at the *University of Toronto*.

##### Directory Structure

Within the `test_submissions/ggr274_homework5` directory, mock submissions are contained in a separate subdirectories `test_submissions/ggr274_homework5/test#`. The following naming convention is used for the files:

- `Homework_5_solution.ipynb` – Instructor-provided solution file
- `student_submission.ipynb` – Student's submission file
- `test#_error_output.txt` – Error trace file for the corresponding test case

Each test folder contains variations of `student_submission.ipynb` with different errors.

##### File Formatting Assumptions

To ensure proper extraction and evaluation of student responses, the following format is assumed for `Homework_5_solution.ipynb` and `student_submission.ipynb`:

- Each task must be clearly delimited using markdown headers in the format:
  ```markdown
  ## Task {#}
  ```
  This allows the program to isolate specific questions when using the `--question` argument, ensuring the model only evaluates errors related to the specified question.

- Each file must start with:
  ```markdown
  ## Introduction
  ```
  This section serves as the general assignment instructions and is not included in error evaluation.

### Image Scope
#### Test Files
Mock student submissions are stored in `ggr274_homework5/image_test#`. The following naming convention is used for the files:
- `solution.ipynb` – Instructor-provided solution file
- `student_submission.ipynb` – Student's submission file

##### Notebook Preprocessing
To grade a specific question using the `--question` argument, add the tag `markus_question_name: <question name>` to the metadata for the code cell that generates an image to be graded. The previous cell's markdown content will be used as the question's context.

## Package Usage

In order to run this package locally:

Ensure you have the environment variables set up (see Models section above).

When you are in a terminal in the repo, run:
```bash
pip install -e .
```

Run the program:
```bash
python -m ai_feedback \
  --submission_type <file_type> \
  --prompt <prompt_name> \
  --scope <image|code|text> \
  --submission <submission_file_path> \
  --solution <solution_file_path> \
  --test_output <test_ouput_path> \
  --submission_image <image_file_path> \
  --solution_image <image_file_path> \
  --question <question_number> \
  --model <model_name> \
  --output <file_path_to> \
  --output_template <file_name> \
  --system_prompt <prompt_file_path> \
  --llama_mode <server|cli>
```

- See the Arguments section for the different command line argument options, or run this command to see help messages and available choices:
```bash
python -m ai_feedback -h
```

### Example Commands

#### Evaluate cnn_example test using openAI model
```bash
python -m ai_feedback --prompt code_lines --scope code --submission test_submissions/cnn_example/cnn_submission --solution test_submissions/cnn_example/cnn_solution.py --model openai
```

#### Evaluate cnn_example test using openAI model and custom prompt
```bash
python -m ai_feedback --prompt_text "Evaluate the student's code readability." --scope code --submission test_submissions/cnn_example/cnn_submission.py --model openai
```

#### Evaluate pdf_example test using openAI model
```bash
python -m ai_feedback --prompt text_pdf_analyze --scope text --submission test_submissions/pdf_example/student_pdf_submission.pdf --model openai
```

#### Evaluate question1 of test1 of ggr274 homework using DeepSeek model
```bash
python -m ai_feedback --prompt code_table \
  --scope code --submission test_submissions/ggr274_homework5/test1/student_submission.ipynb --question 1 --model deepSeek-R1:70B
```

#### Evaluate the image for question 5b of ggr274 homework with Llama3.2-vision
```sh
python -m ai_feedback --prompt image_analyze --scope image --solution ./test_submissions/ggr274_homework5/image_test2/student_submission.ipynb --submission_image test_submissions/ggr274_homework5/image_test2/student_submission.png --question "Question 5b" --model llama3.2-vision:90b
```

### Evaluate the bfs example with remote model to test_file using the verbose template
```sh
python -m ai_feedback --prompt code_lines --scope code --solution ./test_submissions/bfs_example/bfs_solution.py --submission test_submissions/bfs_example/bfs_submission.py --model remote --output --output test_file --output_template verbose
```

#### Evalute the Jupyter notebook of test1 of ggr274 using DeepSeek-v3 via llama.cpp server
```sh
python3 -m ai_feedback --prompt code_table --scope code \
        --submission test_submissions/ggr274_homework5/test1/student_submission.ipynb \
        --solution test_submissions/ggr274_homework5/test1/Homework_5_solution.ipynb \
        --model deepSeek-v3 --llama_mode server
```

#### Evalute the Jupyter notebook of test1 of ggr274 using DeepSeek-v3 via llama.cpp cli
```sh
python3 -m ai_feedback --prompt code_table --scope code \
        --submission test_submissions/ggr274_homework5/test1/student_submission.ipynb \
        --solution test_submissions/ggr274_homework5/test1/Homework_5_solution.ipynb \
        --model deepSeek-v3 --llama_mode cli
```


#### Get annotations for cnn_example test using openAI model
```bash
python -m ai_feedback --prompt code_annotations --scope code --submission test_submissions/cnn_example/cnn_submission --solution test_submissions/cnn_example/cnn_solution.py --model openai --json_schema ai_feedback/data/schema/code_annotation_schema.json
```

#### Evaluate using custom prompt file path
```bash
python -m ai_feedback --prompt ai_feedback/data/prompts/user/code_overall.md --scope code --submission test_submissions/csc108/correct_submission/correct_submission.py --solution test_submissions/csc108/solution.py --model codellama:latest
```
### Evaluate using custom model_options
```bash
python3 -m ai_feedback --prompt code_table --scope code --submission ../ai-autograding-feedback-eval/test_submissions/108/hard_coding_submission.py --model openai-vector --submission_type python --model_options "max_tokens=1200,temperature=0.4,top_p=0.92"
```


#### Using Ollama
In order to run this project on Bigmouth:
1. SSH into teach.cs
```bash
ssh username@teach.cs.utoronto.ca
```
2. SSH into bigmouth (access permission required)
```bash
ssh bigmouth
```
3. Ensure you're in the project directory
4. Start Ollama
```bash
ollama start
```
5. Ensure models specified in repo are downloaded
```bash
ollama list
```
6. Run the script according to the Package Usage section above.


## Markus Integration
This python package can be used as a dependency in the Markus Autotester, in order to display LLM generated feedback as overall comments and test outputs, and as annotations on the submission file. Following the instructions below to set up the Autotester, once 'Run Tests' is pressed, these comments and annotations should appear automatically on the Markus UI.

### Markus Test Scripts
- /markus_test_scripts contains scripts which can be uploaded to the autotester in order to generate LLM Feedback
- Currently, only openAI and Claude models are supported.
- The /test_submissions directory has mock assignment submissions, solutions, and test files, used for testing the markus integration. These files can be submitted on the markus autotester along with the llm script files.
- Within these llm script files, the models and prompts used can be changed by editing the command line arguments, through the run_llm() function.

Files:
- python_tester_llm_code.py: Runs LLM on any code assignment (solution file, submission file) uploaded to the autotester. First, creates general feedback and displays as overall comments and test output (can use any prompt and model). Second, feeds in the output of the first LLM response into the model again, asking it to create annotations for the student's mistakes. (Ensure to change submission file import name.)
- llm_helpers.py: contains helper functions needed to run llm scripts.
- python_tester_llm_pdf.py: Runs LLM on any pdf assignment (solution file and submission file) uploaded to the autotester. Creates general feedback about whether the student's written responses matches the instructors feedback. Dislayed in test outputs and overall comments.
- custom_tester_llm_code.sh: Runs LLM on assignments (solution file, submission file, test output file) uploaded to the custom autotester. Currently, supports jupyter notebook files uploaded. Can specify prompt and model used in the script. Displays in overall comments and in test outputs. Can optionally uncomment the annotations section to display annotations, however the annotations will display on the .txt version of the file uploaded by the student, not the .ipynb file.

#### Python AutoTester Usage
##### Code Scope
1. Ensure the student has submitted a submission file (_submission suffixed).
2. Ensure the instructor has submitted a solution file (_solution suffixed), llm_helpers.py (located in /markus_test_scripts), and python_tester_llm_code.py (located in /markus_test_scripts). Instructor can also upload another pytest file which can be run as its own test group.
3. Ensure the submission import statement in python_tester_llm_code.py matches the name of the student's submission file name.
4. Create a Python Autotester Test Group to run the LLM File.
5. In the Package Requirements section of the Test Group Settings for the LLM file, put:
``` bash
git+https://github.com/MarkUsProject/ai-autograding-feedback.git#egg=ai_feedback
```
Along with any other packages that the submission or solution file uses.

6. Ensure the Timeout is set to 120 seconds or longer.
7. Ensure Markus Autotester docker container has the API Keys in an .env file and specified in the docker compose file.

##### Text Scope
- Do the same as the code scope, but ensure that the student submission and instructor solution are .pdf files with the same naming assumption. Also, ensure that python_tester_llm_pdf.py is uploaded as the test script.

#### Running Python Autotester Examples
##### CNN Example
- Look at the /test_submissions/cnn_example directory for the following files
- Instructor uploads: cnn_solution.py, cnn_test.py, llm_helpers.py, python_tester_llm_code.py files
- Separate test groups for cnn_test.py and python_tester_llm_code.py
- cnn_test.py Autotester package requirements: torch numpy
- python_tester_llm_code.py Autotester package requirements: git+https://github.com/MarkUsProject/ai-autograding-feedback.git#egg=ai_feedback numpy torch
- Student uploads: cnn_submission.pdf

##### BFS Example
- Look at the /test_submissions/bfs_example directory for the following files
- Instructor uploads: bfs_solution.py, test_bfs.py, llm_helpers.py, python_tester_llm_code.py files
- Separate test groups for test_bfs.py and python_tester_llm_code.py
- python_tester_llm_code.py Autotester package requirements: git+https://github.com/MarkUsProject/ai-autograding-feedback.git#egg=ai_feedback
- Student uploads: bfs_submission.pdf

##### PDF Example
- Look at the /test_submissions/pdf_example directory for the following files
- Instructor uploads: instructor_pdf_solution.pdf, llm_helpers.py, python_tester_llm_pdf.py files
- Autotester package requirements: git+https://github.com/MarkUsProject/ai-autograding-feedback.git#egg=ai_feedback
- Student uploads: student_pdf_submission.pdf

#### Custom Tester Usage
1. Ensure the student has submitted a submission file (_submission suffixed).
2. Ensure the instructor has submitted a solution file (_solution suffixed) and custom_tester_llm_code.sh (located in /markus_test_scripts). Instructor can also upload another script used to run its own test group. (See below for GGR274 Example.)
3. In the Markus Autotesting terminal:
``` bash
 docker exec -it -u 0 markus-autotesting-server-1 /bin/bash
```
Then as the root user, install the package:
``` bash
/home/docker/.autotesting/scripts/defaultvenv/bin/pip install git+https://github.com/MarkUsProject/ai-autograding-feedback.git#egg=ai_feedback
```
Also pip install other packages that the submission or solution file uses.

4. Create a Custom Autotester Test Group to run the LLM script file.
5. Ensure the Timeout is set to 120 seconds or longer.
6. Ensure Markus Autotester docker container has the API Keys in an .env file and specified in the docker compose file.

##### GGR274 Test1 Example
- Look at the /test_submissions/ggr274_hw5_custom_tester directory for the following files
- Instructor uploads: Homework_5_solution.ipynb, test_hw5.py, test_output.txt, custom_tester_llm_code.sh, run_hw5_test.sh
- Two separate test groups: one for run_hw5_test.sh, and one for custom_tester_llm_code.sh
- Student uploads: test1_submission.ipynb,  test1_submission.txt

NOTE: if the LLM Test Group appears to be blank/does not turn green, try increasing the timeout.

#### Custom Tester
- custom_tester_llm_code.sh: Runs LLM on any assignment (solution file, submission file, test output file) uploaded to the autotester. Can specify prompt and model used in the script. Displays in overall comments and in test outputs.

## Developers

To install project dependencies, including development dependencies:

```console
$ pip install -e .[dev]
```

To install pre-commit hooks:

```console
$ pre-commit install
```

To run the test suite:

```console
$ pytest
```<|MERGE_RESOLUTION|>--- conflicted
+++ resolved
@@ -44,11 +44,8 @@
 | `--llama_mode`       | How to invoke deepSeek-v3 (choices in `arg_options.LlamaMode`)      | ❌ |
 | `--output_template`  | Output template file (from `arg_options.OutputTemplate)             | ❌ |
 | `--json_schema`      | File path to json file for schema for structured output             | ❌ |
-<<<<<<< HEAD
 | `--marking_instructions` | File path to marking instructions/rubric                        | ❌ |
-=======
 | `--model_options`    | Comma-separated key-value pairs of model options and their values   | ❌ |
->>>>>>> 78b75180
 ** One of either `--prompt` or `--prompt_text` must be selected. If both are provided, `--prompt_text` will be appended to the contents of the file specified by `--prompt`.
 
 ## Scope
